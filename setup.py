from setuptools import find_packages, setup

# Read the content of the README file
with open('README.md', encoding='utf-8') as f:
    long_description = f.read()

# Read the content of the requirements.txt file
with open('requirements.txt', encoding='utf-8') as f:
    requirements = f.read().splitlines()

<<<<<<< HEAD
setup(
    name="dspy-ai",
    version="2.3.6",
    description="DSPy",
    long_description=long_description,
    long_description_content_type='text/markdown',
    url="https://github.com/stanfordnlp/dsp",
    author="Omar Khattab",
    author_email="okhattab@stanford.edu",
    license="MIT License",
    packages=find_packages(include=['dsp.*', 'dspy.*', 'dsp', 'dspy']),
    python_requires='>=3.9',
    install_requires=requirements,
=======
setup(	
    name="dspy-ai",	
    version="2.4.1",	
    description="DSPy",	
    long_description=long_description,	
    long_description_content_type='text/markdown',	
    url="https://github.com/stanfordnlp/dsp",	
    author="Omar Khattab",	
    author_email="okhattab@stanford.edu",	
    license="MIT License",	
    packages=find_packages(include=['dsp.*', 'dspy.*', 'dsp', 'dspy']),	
    python_requires='>=3.9',	
    install_requires=requirements,	
>>>>>>> e7549fbf
    extras_require={
        "chromadb": ["chromadb~=0.4.14"],
        "qdrant": ["qdrant-client", "fastembed"],
        "marqo": ["marqo~=3.1.0"],
        "mongodb": ["pymongo~=3.12.0"],
        "pinecone": ["pinecone-client~=2.2.4"],
        "weaviate": ["weaviate-client~=3.26.1"],
        "faiss-cpu": ["sentence_transformers", "faiss-cpu"],
    },
    classifiers=[
        "Development Status :: 3 - Alpha",
        "Intended Audience :: Science/Research",
        "License :: OSI Approved :: MIT License",
        "Operating System :: POSIX :: Linux",
        "Programming Language :: Python :: 3",
        "Programming Language :: Python :: 3.8",
        "Programming Language :: Python :: 3.9",
    ],
)<|MERGE_RESOLUTION|>--- conflicted
+++ resolved
@@ -1,28 +1,13 @@
 from setuptools import find_packages, setup
 
-# Read the content of the README file
-with open('README.md', encoding='utf-8') as f:
-    long_description = f.read()
+# Read the content of the README file	
+with open('README.md', encoding='utf-8') as f:	
+    long_description = f.read()	
 
-# Read the content of the requirements.txt file
-with open('requirements.txt', encoding='utf-8') as f:
-    requirements = f.read().splitlines()
+# Read the content of the requirements.txt file	
+with open('requirements.txt', encoding='utf-8') as f:	
+    requirements = f.read().splitlines()	
 
-<<<<<<< HEAD
-setup(
-    name="dspy-ai",
-    version="2.3.6",
-    description="DSPy",
-    long_description=long_description,
-    long_description_content_type='text/markdown',
-    url="https://github.com/stanfordnlp/dsp",
-    author="Omar Khattab",
-    author_email="okhattab@stanford.edu",
-    license="MIT License",
-    packages=find_packages(include=['dsp.*', 'dspy.*', 'dsp', 'dspy']),
-    python_requires='>=3.9',
-    install_requires=requirements,
-=======
 setup(	
     name="dspy-ai",	
     version="2.4.1",	
@@ -36,23 +21,22 @@
     packages=find_packages(include=['dsp.*', 'dspy.*', 'dsp', 'dspy']),	
     python_requires='>=3.9',	
     install_requires=requirements,	
->>>>>>> e7549fbf
     extras_require={
         "chromadb": ["chromadb~=0.4.14"],
         "qdrant": ["qdrant-client", "fastembed"],
         "marqo": ["marqo~=3.1.0"],
-        "mongodb": ["pymongo~=3.12.0"],
-        "pinecone": ["pinecone-client~=2.2.4"],
-        "weaviate": ["weaviate-client~=3.26.1"],
+        "mongodb": ["pymongo~=3.12.0"],			
+        "pinecone": ["pinecone-client~=2.2.4"],	
+        "weaviate": ["weaviate-client~=3.26.1"],	
         "faiss-cpu": ["sentence_transformers", "faiss-cpu"],
-    },
-    classifiers=[
-        "Development Status :: 3 - Alpha",
-        "Intended Audience :: Science/Research",
-        "License :: OSI Approved :: MIT License",
-        "Operating System :: POSIX :: Linux",
-        "Programming Language :: Python :: 3",
-        "Programming Language :: Python :: 3.8",
-        "Programming Language :: Python :: 3.9",
-    ],
-)+    },	
+    classifiers=[	
+        "Development Status :: 3 - Alpha",	
+        "Intended Audience :: Science/Research",	
+        "License :: OSI Approved :: MIT License",	
+        "Operating System :: POSIX :: Linux",	
+        "Programming Language :: Python :: 3",	
+        "Programming Language :: Python :: 3.8",	
+        "Programming Language :: Python :: 3.9",	
+    ],	
+)	